from unittest.mock import Mock
import pytest
from omigami.plot_utils import (
    plot_validation_curves,
    plot_feature_rank,
    plot_permutation_scores,
)
from omigami.feature_selector import FeatureSelector
from omigami.permutation_test import PermutationTest


<<<<<<< HEAD
def test_plot_validation_curves(fs_results):
    ax = plot_validation_curves(fs_results)
=======
@pytest.fixture
def fit_feature_selector(results):
    fs = FeatureSelector(n_outer=5, metric="MISS", estimator="RFC")
    fs.results = results
    fs.is_fit = True
    fs._selected_features = fs.post_processor.select_features(results)
    return fs


@pytest.fixture
def permutation_test():
    pt = Mock(PermutationTest)
    pt.compute_permutation_scores = Mock(
        spec=pt.compute_permutation_scores, return_value=(1, list(range(2, 1000)))
    )
    pt.compute_p_values = Mock(spec=pt.compute_p_values, return_value=0.01)
    return pt


def test_plot_validation_curves(fit_feature_selector):
    ax = plot_validation_curves(fit_feature_selector)
>>>>>>> 183d5213
    assert ax


@pytest.mark.parametrize("model", ["min", "max", "mid"])
def test_plot_feature_rank(fs_results, model):
    fig = plot_feature_rank(fs_results, model)
    assert fig


def test_plot_feature_rank_error(fs_results):
    with pytest.raises(ValueError):
<<<<<<< HEAD
        fig = plot_feature_rank(fs_results, "yo")
=======
        fig = plot_feature_rank(fit_feature_selector, "yo")


def test_plot_permutiation_scores(permutation_test):
    fig = plot_permutation_scores(permutation_test, "min")
    assert fig
>>>>>>> 183d5213
<|MERGE_RESOLUTION|>--- conflicted
+++ resolved
@@ -5,21 +5,7 @@
     plot_feature_rank,
     plot_permutation_scores,
 )
-from omigami.feature_selector import FeatureSelector
 from omigami.permutation_test import PermutationTest
-
-
-<<<<<<< HEAD
-def test_plot_validation_curves(fs_results):
-    ax = plot_validation_curves(fs_results)
-=======
-@pytest.fixture
-def fit_feature_selector(results):
-    fs = FeatureSelector(n_outer=5, metric="MISS", estimator="RFC")
-    fs.results = results
-    fs.is_fit = True
-    fs._selected_features = fs.post_processor.select_features(results)
-    return fs
 
 
 @pytest.fixture
@@ -32,9 +18,8 @@
     return pt
 
 
-def test_plot_validation_curves(fit_feature_selector):
-    ax = plot_validation_curves(fit_feature_selector)
->>>>>>> 183d5213
+def test_plot_validation_curves(fs_results):
+    ax = plot_validation_curves(fs_results)
     assert ax
 
 
@@ -46,13 +31,9 @@
 
 def test_plot_feature_rank_error(fs_results):
     with pytest.raises(ValueError):
-<<<<<<< HEAD
         fig = plot_feature_rank(fs_results, "yo")
-=======
-        fig = plot_feature_rank(fit_feature_selector, "yo")
 
 
 def test_plot_permutiation_scores(permutation_test):
     fig = plot_permutation_scores(permutation_test, "min")
-    assert fig
->>>>>>> 183d5213
+    assert fig