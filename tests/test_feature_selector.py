from unittest.mock import Mock
import pytest
from concurrent.futures import ProcessPoolExecutor

import numpy as np
from sklearn.linear_model import LinearRegression
from loky import get_reusable_executor
from dask.distributed import Client

from omigami.data import InputDataset, SelectedFeatures, DataSplitter
from omigami.feature_selector import FeatureSelector


@pytest.fixture()
def fs():
    lr = LinearRegression()
    fs = FeatureSelector(
        n_outer=8, n_repetitions=8, random_state=0, estimator=lr, metric="MISS"
    )
    return fs


def test_feature_selector():
    fs = FeatureSelector(
        n_outer=8,
        metric="MISS",
        estimator="RFC",
        features_dropout_rate=0.05,
        robust_minimum=0.05,
        n_repetitions=8,
        random_state=0,
    )
    assert fs
    assert fs.n_inner == 7


def test_fit(fs):
    X = np.random.rand(10, 10)
    y = np.array([np.random.choice([0, 1]) for _ in range(10)])
    fitted_fs = fs.fit(X, y)
    assert fitted_fs is fs
    assert fs.selected_features
    assert fs.is_fit


def test_get_groups(fs):
    predefined_group = [1, 2, 3]
    generated_groups = fs.get_groups(None, 5)

    assert all(generated_groups == [0, 1, 2, 3, 4])
    assert fs.get_groups(predefined_group, 5) == predefined_group


def test_run_outer_loop(fs):
    x = np.array([[2, 3, 4], [2, 3, 4]])
    input_data = InputDataset(x, "y", "groups")
    data_splitter = Mock(DataSplitter)
    data_splitter.split_data = Mock(spec=data_splitter.split_data, return_value="split")

    data_splitter.iter_inner_splits = Mock(
        data_splitter.iter_inner_splits, return_value=[1, 2]
    )

    fs._remove_features = Mock(return_value=[])
    fs.create_outer_loop_results = Mock(
        spec=fs.create_outer_loop_results, return_value="outer_loop_res"
    )
    fs.feature_evaluator.evaluate_features = Mock(
        spec=fs.feature_evaluator.evaluate_features, return_value="res"
    )
    fs.post_processor.process_feature_elim_results = Mock(
        fs.post_processor.process_feature_elim_results, return_value="processed_results"
    )
    inner_results = ["res", "res"]
    features = [0, 1, 2]
    raw_results = {tuple(features): inner_results}

    olr = fs._run_outer_loop(input_data, "outer_split", data_splitter)

    assert olr == "outer_loop_res"
    data_splitter.iter_inner_splits.assert_called_with("outer_split")
    data_splitter.split_data.assert_called_with(input_data, 2, features)
    fs._remove_features.assert_called_once_with(features, inner_results)
    fs.feature_evaluator.evaluate_features.assert_called_with("split", features)
    fs.post_processor.process_feature_elim_results.assert_called_with(raw_results)
    fs.create_outer_loop_results.assert_called_with(
        "processed_results", input_data, "outer_split", data_splitter
    )


def test_remove_features(fs, inner_loop_results):
    features = [1, 2, 3, 4]
    fs.keep_fraction = 0.75

    features = fs._remove_features(features, inner_loop_results)

    assert len(features) == 3
    assert features == [2, 3, 1]


def test_select_n_best(fs, inner_loop_results):
    keep = 2
    n_best = fs._select_n_best(inner_loop_results, keep)

    assert n_best == [2, 3]


def test_create_outer_loop_results():
    pass  # TODO


def test_evaluate_min_mid_and_max_features(fs, dataset, rfe_raw_results):
    best_features = SelectedFeatures([1, 2], [1, 2, 3, 4], [1, 2, 3])
    fs.feature_evaluator.evaluate_features = Mock(
        spec=fs.feature_evaluator.evaluate_features, side_effect=["min", "mid", "max"]
    )
    data_splitter = Mock(DataSplitter)
    data_splitter.split_data = Mock(spec=data_splitter.split_data, return_value="data")

    res = fs.evaluate_min_mid_and_max_features(
        dataset, best_features, "split", data_splitter
    )

    assert res == ("min", "mid", "max")
    data_splitter.split_data.assert_called_with(
        dataset, "split", best_features.max_feats
    )
    assert fs.feature_evaluator.evaluate_features.call_count == 3


@pytest.mark.parametrize(
    "executor",
    [ProcessPoolExecutor(), Client().get_executor(), get_reusable_executor()],
)
def test_deferred_fit(executor):
    X = np.random.rand(10, 10)
    y = np.array([np.random.choice([0, 1]) for _ in range(10)])
    lr = LinearRegression()
    fs = FeatureSelector(
        n_outer=8, n_repetitions=8, random_state=0, estimator=lr, metric="MISS",
    )
    fitted_fs = fs.fit(X, y, executor=executor)
    assert fitted_fs is fs
    assert fs.selected_features
    assert fs.is_fit


<<<<<<< HEAD
def test_select_best_features(fs):
    fs.post_processor.fetch_results = Mock(fs.post_processor.fetch_results, return_value="results")
    fs.post_processor.select_features = Mock(fs.post_processor.select_features, return_value="features")

    selected_features = fs._select_best_features("rep results")

    assert selected_features == "features"
    fs.post_processor.fetch_results.assert_called_once_with("rep results")
    fs.post_processor.select_features.assert_called_once_with("results")
=======
def test_get_selected_features(fs, mosquito):
    X = mosquito.X[:, 0:10]
    y = np.array([1] + [0, 1] * 14)
    fs.fit(X, y)
    selected_features = fs.get_selected_features()
    assert selected_features.min_feats == fs._selected_features.min_feats
    assert selected_features.min_feats == [0]
    feature_names = ["A", "B", "C", "D", "E", "F", "G", "H", "I", "L"]
    assert len(feature_names) == X.shape[1]
    selected_features_names = fs.get_selected_features(feature_names=feature_names)
    assert selected_features_names.min_feats == ["A"]
>>>>>>> 7987d064
<|MERGE_RESOLUTION|>--- conflicted
+++ resolved
@@ -145,7 +145,6 @@
     assert fs.is_fit
 
 
-<<<<<<< HEAD
 def test_select_best_features(fs):
     fs.post_processor.fetch_results = Mock(fs.post_processor.fetch_results, return_value="results")
     fs.post_processor.select_features = Mock(fs.post_processor.select_features, return_value="features")
@@ -155,7 +154,8 @@
     assert selected_features == "features"
     fs.post_processor.fetch_results.assert_called_once_with("rep results")
     fs.post_processor.select_features.assert_called_once_with("results")
-=======
+
+
 def test_get_selected_features(fs, mosquito):
     X = mosquito.X[:, 0:10]
     y = np.array([1] + [0, 1] * 14)
@@ -166,5 +166,4 @@
     feature_names = ["A", "B", "C", "D", "E", "F", "G", "H", "I", "L"]
     assert len(feature_names) == X.shape[1]
     selected_features_names = fs.get_selected_features(feature_names=feature_names)
-    assert selected_features_names.min_feats == ["A"]
->>>>>>> 7987d064
+    assert selected_features_names.min_feats == ["A"]