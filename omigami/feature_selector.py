from __future__ import annotations

import logging
from concurrent.futures import Executor, Future
from typing import Union, List, Dict, Tuple

import numpy as np
import progressbar
from numpy.random import RandomState

from omigami.data_structures import (
    InputDataset,
    SelectedFeatures,
    OuterLoopResults,
    InnerLoopResults,
    Split,
    FeatureEvaluationResults,
    MetricFunction,
    InputEstimator,
    NumpyArray,
    FeatureSelectionResults,
)
from omigami.feature_evaluator import FeatureEvaluator
from omigami.data_splitter import DataSplitter
from omigami.post_processor import PostProcessor
from omigami.utils import get_best_n_features, average_ranks
from omigami.exceptions import NotFitException
from omigami.sync_executor import SyncExecutor


Repetition = List[Union[OuterLoopResults, Future]]
log = logging.getLogger(__name__)


class FeatureSelector:
    """Feature selection based on double cross validation and iterative feature
    elimination.
    This class is based on the feature selection algorithm proposed in
    "Variable selection and validation in multivariate modelling", Shi L. et al.,
    Bioinformatics 2019
    https://academic.oup.com/bioinformatics/article/35/6/972/5085367

    Perform recursive feature selection using nested cross validation to select
    the optimal number of features explaining the relationship between `X` and `y`.
    The algorithm outputs three sets of features, that can be accessed via
    self.get_selected_features.

    1. `min`: is the minimum number of feature that gives good predictive power
    2. `max`: is the maximum number of feature that gives good predictive power
    3. `mid`: is the set of features to build a model using a number of feature
        that is the geometric mean of the minimum and the maximum number of features

    The structure of the nested CV loops is the following:
    - Repetitions
        - Outer CV Loops
            - Iterative Feature removal
                - Inner CV loops

    The inner loop are used to understand which feature to drop at each
    iteration removal.
    For each outer loop element, we have a score curve linking the fitness to the
    number of features, and average ranks for each variable.
    From the average of these curves, the number of variables for each "best" model
    (MIN, MID and MAX) are extracted and the feature rank of the best models
    are computed.

    Averaging the results and the feature importances across repetitions, we select
    the final set of features.

    The actual feature selection is performed by the `fit` method which implements the
    algorithm described in the original paper and developed in
    https://gitlab.com/CarlBrunius/MUVR/-/tree/master/R

    For additional informations about the algorithm, please check the original
    paper linked above.

    Parameters
    ----------
    n_outer: int
        number of outer CV folds
    metric: Union[str, MetricFunction]
        metric to be used to assess estimator goodness
    estimator: Union[str, InputEstimator]
        estimator to be used for feature elimination
    features_dropout_rate: float
        fraction of features to drop at each elimination step
    robust_minimum: float
        maximum normalized-score value to be considered when computing the `min` and
        `max` selected features
    n_inner: int
        number of inner CV folds, by default n_outer - 1
    n_repetitions: int
        number of repetitions of the double CV loops, by default 8
    random_state: int
        pass an int for reproducible output, by default None
    """

    def __init__(
        self,
        n_outer: int,
        metric: Union[str, MetricFunction],
        estimator: Union[str, InputEstimator],
        features_dropout_rate: float = 0.05,
        robust_minimum: float = 0.05,
        n_inner: int = None,
        n_repetitions: int = 8,
        random_state: int = None,
    ):
        self.is_fit = False
        self.n_features = None
        self.random_state = None if random_state is None else RandomState(random_state)
        self.n_outer = n_outer
        self.keep_fraction = 1 - features_dropout_rate
        self.n_repetitions = n_repetitions
        self.feature_evaluator = FeatureEvaluator(estimator, metric, random_state)

        if not n_inner:
            log.info("Parameter n_inner is not specified, setting it to n_outer - 1")
            n_inner = n_outer - 1
        self.n_inner = n_inner

        self._selected_features = None
        self.outer_loop_aggregation = None
        self.results = None
        self._minimum_features = 1
        self.post_processor = PostProcessor(robust_minimum)

    def fit(
        self,
        X: NumpyArray,
        y: NumpyArray,
        groups: NumpyArray = None,
        executor: Executor = None,
    ) -> FeatureSelector:
        """
        Implements the double CV feature selection algorithm. The method returns
        the same FeatureSelector. If the samples are correlated, the `group` vector
        can be used to encode arbitrary domain specific stratifications of the
        samples as integers (e.g. patient_id, year of collection, etc.). If group
        is not provided the samples are assumed to be i. i. d. variables.
        To parallelize the CV repetition, an `executor` can be provided to split
        the computation across processes or cluster nodes. So far, `loky` (joblib),
        `dask`, and `concurrent` Executors are tested.

        Parameters
        ----------
        X : NumpyArray
            Predictor variables as numpy array
        y : NumpyArray
            Response vector (Dependent variable).
        groups : NumpyArray, optional
            Group labels for the samples used while splitting the dataset
            into train/test set, by default None
        executor : Executor, optional
            executor instance for parallel computing, by default None

        Returns
        -------
        FeatureSelector
            the fit feature selector
        """

        if executor is None:
            executor = SyncExecutor()

        size, n_features = X.shape
        groups = self._get_groups(groups, size)
        input_data = InputDataset(X=X, y=y, groups=groups)
        self.feature_evaluator.set_n_initial_features(n_features)

        log.info(
            f"Running {self.n_repetitions} repetitions and"
            f" {self.n_outer} outer loops using "
            f"executor {executor.__class__.__name__}."
        )

        repetition_results = []

        log.info("Scheduling tasks...")
        with progressbar.ProgressBar(max_value=self.n_repetitions * self.n_outer) as b:
            progress = 0
            b.update(progress)
            for _ in range(self.n_repetitions):
                data_splitter = DataSplitter(
                    self.n_outer,
                    self.n_inner,
                    input_data,
                    self.random_state,
                )

                outer_loop_results = []
                for outer_split in data_splitter.iter_outer_splits():
                    outer_loop_result = self._deferred_run_outer_loop(
                        input_data,
                        outer_split,
                        executor=executor,
                        data_splitter=data_splitter,
                    )
                    outer_loop_results.append(outer_loop_result)
                    progress += 1
                    b.update(progress)

                repetition_results.append(outer_loop_results)

        self._selected_features = self._select_best_features(repetition_results)
<<<<<<< HEAD
        self.n_features = input_data.n_features
=======
        log.info("Finished feature selection.")
        self._n_features = input_data.n_features
>>>>>>> 1e9611f0
        self.is_fit = True
        return self

    @staticmethod
    def _get_groups(groups: NumpyArray, size: int) -> NumpyArray:
        if groups is None:
            log.info("Groups parameter is not specified: independent samples assumed")
            groups = np.arange(size)
        return groups

    def _deferred_run_outer_loop(
        self,
        input_data: InputDataset,
        outer_split: Split,
        data_splitter: DataSplitter,
        executor: Executor,
    ) -> Union[Future, OuterLoopResults]:
        if executor is None:
            return self._run_outer_loop(input_data, outer_split, data_splitter)
        return executor.submit(
            self._run_outer_loop, input_data, outer_split, data_splitter
        )

    def _run_outer_loop(
        self,
        input_data: InputDataset,
        outer_split: Split,
        data_splitter: DataSplitter,
    ) -> OuterLoopResults:

        feature_elimination_results = {}
        feature_set = list(range(input_data.n_features))

        while len(feature_set) >= self._minimum_features:
            inner_results = []

            for inner_split in data_splitter.iter_inner_splits(outer_split):
                inner_loop_data = data_splitter.split_data(
                    input_data, inner_split, feature_set
                )

                feature_evaluation_results = self.feature_evaluator.evaluate_features(
                    inner_loop_data, feature_set
                )

                inner_results.append(feature_evaluation_results)

            feature_elimination_results[tuple(feature_set)] = inner_results
            feature_set = self._remove_features(feature_set, inner_results)

        outer_loop_results = self._create_outer_loop_results(
            feature_elimination_results, input_data, outer_split, data_splitter
        )

        return outer_loop_results

    def _remove_features(
        self, features: List[int], results: InnerLoopResults
    ) -> List[int]:
        features_to_keep = int(np.floor(len(features) * self.keep_fraction))
        features = self._select_n_best(results, features_to_keep)
        return features

    @staticmethod
    def _select_n_best(inner_loop_result: InnerLoopResults, keep_n: int) -> List[int]:
        if keep_n < 1:
            return []
        ranks = [r.ranks for r in inner_loop_result]
        avg_ranks = average_ranks(ranks)
        return get_best_n_features(avg_ranks, keep_n)

    def _create_outer_loop_results(
        self,
        raw_feature_elim_results: Dict[tuple, InnerLoopResults],
        input_data: InputDataset,
        outer_split: Split,
        data_splitter: DataSplitter,
    ) -> OuterLoopResults:
        feature_elimination_results = self.post_processor.process_feature_elim_results(
            raw_feature_elim_results
        )
        min_eval, mid_eval, max_eval = self._evaluate_min_mid_and_max_features(
            input_data,
            feature_elimination_results.best_features,
            outer_split,
            data_splitter,
        )
        outer_loop_results = OuterLoopResults(
            min_eval=min_eval,
            mid_eval=mid_eval,
            max_eval=max_eval,
            n_features_to_score_map=feature_elimination_results.n_features_to_score_map,
        )
        return outer_loop_results

    def _evaluate_min_mid_and_max_features(
        self,
        input_data: InputDataset,
        best_features: SelectedFeatures,
        split: Split,
        data_splitter: DataSplitter,
    ) -> Tuple[
        FeatureEvaluationResults, FeatureEvaluationResults, FeatureEvaluationResults
    ]:
        min_feats = best_features.min_feats
        mid_feats = best_features.mid_feats
        max_feats = best_features.max_feats

        data_min_feats = data_splitter.split_data(input_data, split, min_feats)
        data_mid_feats = data_splitter.split_data(input_data, split, mid_feats)
        data_max_feats = data_splitter.split_data(input_data, split, max_feats)

        min_eval = self.feature_evaluator.evaluate_features(data_min_feats, min_feats)
        mid_eval = self.feature_evaluator.evaluate_features(data_mid_feats, mid_feats)
        max_eval = self.feature_evaluator.evaluate_features(data_max_feats, max_feats)

        return min_eval, mid_eval, max_eval

    def _select_best_features(
        self, repetition_results: FeatureSelectionResults
    ) -> SelectedFeatures:
        self.results = self._fetch_results(repetition_results)
        selected_features = self.post_processor.select_features(self.results)
        return selected_features

    def _fetch_results(
        self, results: FeatureSelectionResults
    ) -> FeatureSelectionResults:

        log.info("Retrieving results...")
        with progressbar.ProgressBar(max_value=self.n_repetitions * self.n_outer) as b:
            progress = 0
            b.update(progress)

            fetched_results = []
            for repetition in results:
                ol_results = []

                for outer_loop_result in repetition:
                    fetched_outer_loop = outer_loop_result.result()
                    ol_results.append(fetched_outer_loop)

                    progress += 1
                    b.update(progress)

                fetched_results.append(ol_results)
        return fetched_results

    def get_validation_curves(self) -> Dict[str, List]:
        """
        Refer to post_processor.PostProcessor.get_validation_curves for documentation
        """
        return self.post_processor.get_validation_curves(self.results)

    def get_selected_features(
        self, feature_names: List[str] = None
    ) -> SelectedFeatures:
        """Retrieve the selected feature for the three models. Features are normally
        returned as 0-based integer indices representing the columns of the input
        predictor variables (X), however if a list of feature names is provided via
        `feature_names`, the feature names are returned instead.


        Parameters
        ----------
        feature_names : List[str], optional
            the name of every feature, by default None

        Returns
        -------
        SelectedFeatures
            The features selected by the double CV loops

        Raises
        ------
        NotFitException
            if the `fit` method was not called successfully already
        """

        if not self.is_fit:
            raise NotFitException("The feature selector is not fit yet")

        if feature_names is not None:
            if len(feature_names) != self.n_features:
                raise ValueError(
                    f"feature_names provided should contain {self.n_features} elements"
                )
            min_names = [feature_names[f] for f in self._selected_features.min_feats]
            mid_names = [feature_names[f] for f in self._selected_features.mid_feats]
            max_names = [feature_names[f] for f in self._selected_features.max_feats]

            return SelectedFeatures(
                min_feats=min_names,
                max_feats=max_names,
                mid_feats=mid_names,
            )

        return SelectedFeatures(
            min_feats=self._selected_features.min_feats[:],
            max_feats=self._selected_features.max_feats[:],
            mid_feats=self._selected_features.mid_feats[:],
        )

    def print_report(self, feature_names: List[str]):
        """
        Prints a small report of the results obtained from the feature selection.

        Parameters
        ----------
        feature_names: List[str]
            List with the name of the features of the original data

        """
        selected_features = self.get_selected_features(feature_names)
        self._print_report(selected_features)

    @staticmethod
    def _print_report(selected_features: SelectedFeatures):
        print(f"Min features ({len(selected_features.min_feats)}): "
              f"{', '.join(selected_features.min_feats)}\n")
        print(f"Mid features ({len(selected_features.mid_feats)}): "
              f"{', '.join(selected_features.mid_feats)}\n")
        print(f"Max features ({len(selected_features.max_feats)}): "
              f"{', '.join(selected_features.max_feats)}\n")

    def __repr__(self):
        fs = (
            f"FeatureSelector("
            f"repetitions={self.n_repetitions},"
            f" n_outer={self.n_outer},"
            f" n_inner={self.n_inner},"
            f" keep_fraction={self.keep_fraction},"
            f" is_fit={self.is_fit})"
        )

        return fs<|MERGE_RESOLUTION|>--- conflicted
+++ resolved
@@ -182,10 +182,7 @@
             b.update(progress)
             for _ in range(self.n_repetitions):
                 data_splitter = DataSplitter(
-                    self.n_outer,
-                    self.n_inner,
-                    input_data,
-                    self.random_state,
+                    self.n_outer, self.n_inner, input_data, self.random_state,
                 )
 
                 outer_loop_results = []
@@ -203,12 +200,7 @@
                 repetition_results.append(outer_loop_results)
 
         self._selected_features = self._select_best_features(repetition_results)
-<<<<<<< HEAD
         self.n_features = input_data.n_features
-=======
-        log.info("Finished feature selection.")
-        self._n_features = input_data.n_features
->>>>>>> 1e9611f0
         self.is_fit = True
         return self
 
@@ -233,10 +225,7 @@
         )
 
     def _run_outer_loop(
-        self,
-        input_data: InputDataset,
-        outer_split: Split,
-        data_splitter: DataSplitter,
+        self, input_data: InputDataset, outer_split: Split, data_splitter: DataSplitter,
     ) -> OuterLoopResults:
 
         feature_elimination_results = {}
@@ -401,9 +390,7 @@
             max_names = [feature_names[f] for f in self._selected_features.max_feats]
 
             return SelectedFeatures(
-                min_feats=min_names,
-                max_feats=max_names,
-                mid_feats=mid_names,
+                min_feats=min_names, max_feats=max_names, mid_feats=mid_names,
             )
 
         return SelectedFeatures(
@@ -427,12 +414,18 @@
 
     @staticmethod
     def _print_report(selected_features: SelectedFeatures):
-        print(f"Min features ({len(selected_features.min_feats)}): "
-              f"{', '.join(selected_features.min_feats)}\n")
-        print(f"Mid features ({len(selected_features.mid_feats)}): "
-              f"{', '.join(selected_features.mid_feats)}\n")
-        print(f"Max features ({len(selected_features.max_feats)}): "
-              f"{', '.join(selected_features.max_feats)}\n")
+        print(
+            f"Min features ({len(selected_features.min_feats)}): "
+            f"{', '.join(selected_features.min_feats)}\n"
+        )
+        print(
+            f"Mid features ({len(selected_features.mid_feats)}): "
+            f"{', '.join(selected_features.mid_feats)}\n"
+        )
+        print(
+            f"Max features ({len(selected_features.max_feats)}): "
+            f"{', '.join(selected_features.max_feats)}\n"
+        )
 
     def __repr__(self):
         fs = (
