import logging
from concurrent.futures import Executor, Future
from typing import Union, List, Dict, Tuple

import numpy as np
from numpy.random import RandomState

from omigami.data import (
    InputDataset,
    SelectedFeatures,
    FeatureEliminationResults,
    OuterLoopResults,
    InnerLoopResults,
    Split,
    FeatureEvaluationResults,
    DataSplitter,
    MetricFunction,
    Estimator,
    NumpyArray,
)
from omigami.feature_evaluator import FeatureEvaluator
from omigami.post_processor import PostProcessor
from omigami.utils import get_best_n_features, average_ranks

Repetition = List[Union[OuterLoopResults, Future]]


class FeatureSelector:
    def __init__(
        self,
        n_outer: int,
        metric: Union[str, MetricFunction],
        estimator: Union[str, Estimator],
        features_dropout_rate: float = 0.05,
        robust_minimum: float = 0.05,
        n_inner: int = None,
        repetitions: int = 8,
        random_state: int = None,
    ):
        self.is_fit = False
        self.random_state = None if random_state is None else RandomState(random_state)
        self.n_outer = n_outer
        self.keep_fraction = 1 - features_dropout_rate
        self.robust_minimum = robust_minimum
        self.repetitions = repetitions
        self.feature_evaluator = FeatureEvaluator(estimator, metric, random_state)

        if not n_inner:
            logging.warning("n_inner is not specified, setting it to n_outer - 1")
            n_inner = n_outer - 1
        self.n_inner = n_inner

        self.selected_features = None
        self.outer_loop_aggregation = None
        self._results = None
        self._minimum_features = 1
        self.post_processor = PostProcessor(robust_minimum)

    def fit(
        self,
        X: NumpyArray,
        y: NumpyArray,
        groups: NumpyArray = None,
        executor: Executor = None,
    ):
        size, n_features = X.shape
        groups = self.get_groups(groups, size)
        input_data = InputDataset(X=X, y=y, groups=groups)
        self.feature_evaluator.n_initial_features = n_features

        repetition_results = []

        for _ in range(self.repetitions):
            data_splitter = DataSplitter(
                self.n_outer,
                self.n_inner,
                input_data,
                self.random_state,
            )
            olrs = []
            for outer_split in data_splitter.iter_outer_splits():
                outer_loop_results = self._deferred_run_outer_loop(
                    input_data, data_splitter, outer_split, executor=executor
                )
                olrs.append(outer_loop_results)
            repetition_results.append(olrs)
<<<<<<< HEAD

=======
        # self._results = self._execute_repetitions(outer_loop)
>>>>>>> 83e7b89d
        self._results = repetition_results
        self.selected_features = self.post_processor.select_features(repetition_results)
        self.is_fit = True
        return self

    @staticmethod
    def get_groups(groups: NumpyArray, size: int):
        if groups is None:
            logging.info("groups is not specified: i.i.d. samples assumed")
            groups = np.arange(size)
        return groups

<<<<<<< HEAD
    def run_outer_loop(
        self, input_data: InputData, data_splitter: DataSplitter, outer_split: Split
=======
    def _run_outer_loop(
        self, input_data: InputDataset, data_splitter: DataSplitter, outer_split: Split
>>>>>>> 83e7b89d
    ) -> OuterLoopResults:

        raw_feature_elim_results = {}
        feature_set = list(range(input_data.n_features))

        while len(feature_set) >= self._minimum_features:
            inner_results = []

            for inner_split in data_splitter.iter_inner_splits(outer_split):
                inner_loop_data = input_data.split_data(inner_split, feature_set)
                inner_results.append(
                    self.feature_evaluator.evaluate_features(
                        inner_loop_data, feature_set
                    )
                )

            raw_feature_elim_results[tuple(feature_set)] = inner_results
            feature_set = self._remove_features(feature_set, inner_results)

        feature_elimination_results = self.post_processor.process_feature_elim_results(
            raw_feature_elim_results
        )
        outer_loop_results = self.create_outer_loop_results(
            feature_elimination_results, input_data, outer_split
        )

        return outer_loop_results

    def _remove_features(self, features: List[int], results: InnerLoopResults):
        features_to_keep = np.floor(len(features) * self.keep_fraction)
        features = self._select_n_best(results, features_to_keep)
        return features

    @staticmethod
    def _select_n_best(inner_loop_result: InnerLoopResults, keep_n: int) -> List[int]:
        if keep_n < 1:
            return []
        ranks = [r.ranks for r in inner_loop_result]
        avg_ranks = average_ranks(ranks)
        return get_best_n_features(avg_ranks, keep_n)

    def create_outer_loop_results(
        self,
        feature_elimination_results: FeatureEliminationResults,
        input_data: InputDataset,
        outer_split: Split,
    ) -> OuterLoopResults:
        min_eval, mid_eval, max_eval = self.evaluate_min_mid_and_max_features(
            input_data,
            feature_elimination_results.best_features,
            outer_split,
        )
        outer_loop_results = OuterLoopResults(
            min_eval=min_eval,
            mid_eval=mid_eval,
            max_eval=max_eval,
            n_features_to_score_map=feature_elimination_results.n_features_to_score_map,
        )
        return outer_loop_results

    def evaluate_min_mid_and_max_features(
        self,
        input_data: InputDataset,
        best_features: SelectedFeatures,
        split: Split,
    ) -> Tuple[
        FeatureEvaluationResults, FeatureEvaluationResults, FeatureEvaluationResults
    ]:
        outer_loop_data_min_feats = input_data.split_data(split)
        outer_loop_data_max_feats = input_data.split_data(split)
        outer_loop_data_mid_feats = input_data.split_data(split)
        min_eval = self.feature_evaluator.evaluate_features(
            outer_loop_data_min_feats, best_features.min_feats
        )
        mid_eval = self.feature_evaluator.evaluate_features(
            outer_loop_data_mid_feats, best_features.mid_feats
        )
        max_eval = self.feature_evaluator.evaluate_features(
            outer_loop_data_max_feats, best_features.max_feats
        )
        return min_eval, mid_eval, max_eval

    def get_validation_curves(self) -> Dict[str, List]:
        return self.post_processor.get_validation_curves(self._results)

    def _deferred_run_outer_loop(
        self,
        input_data: InputData,
        data_splitter: DataSplitter,
        outer_split: Split,
        executor: Executor,
    ) -> Executor:
        if executor is None:
            return self.run_outer_loop(input_data, data_splitter, outer_split)
        return executor.submit(
            self.run_outer_loop, input_data, data_splitter, outer_split
        )<|MERGE_RESOLUTION|>--- conflicted
+++ resolved
@@ -72,10 +72,7 @@
 
         for _ in range(self.repetitions):
             data_splitter = DataSplitter(
-                self.n_outer,
-                self.n_inner,
-                input_data,
-                self.random_state,
+                self.n_outer, self.n_inner, input_data, self.random_state,
             )
             olrs = []
             for outer_split in data_splitter.iter_outer_splits():
@@ -84,11 +81,6 @@
                 )
                 olrs.append(outer_loop_results)
             repetition_results.append(olrs)
-<<<<<<< HEAD
-
-=======
-        # self._results = self._execute_repetitions(outer_loop)
->>>>>>> 83e7b89d
         self._results = repetition_results
         self.selected_features = self.post_processor.select_features(repetition_results)
         self.is_fit = True
@@ -101,13 +93,8 @@
             groups = np.arange(size)
         return groups
 
-<<<<<<< HEAD
-    def run_outer_loop(
-        self, input_data: InputData, data_splitter: DataSplitter, outer_split: Split
-=======
     def _run_outer_loop(
         self, input_data: InputDataset, data_splitter: DataSplitter, outer_split: Split
->>>>>>> 83e7b89d
     ) -> OuterLoopResults:
 
         raw_feature_elim_results = {}
@@ -156,9 +143,7 @@
         outer_split: Split,
     ) -> OuterLoopResults:
         min_eval, mid_eval, max_eval = self.evaluate_min_mid_and_max_features(
-            input_data,
-            feature_elimination_results.best_features,
-            outer_split,
+            input_data, feature_elimination_results.best_features, outer_split,
         )
         outer_loop_results = OuterLoopResults(
             min_eval=min_eval,
@@ -169,10 +154,7 @@
         return outer_loop_results
 
     def evaluate_min_mid_and_max_features(
-        self,
-        input_data: InputDataset,
-        best_features: SelectedFeatures,
-        split: Split,
+        self, input_data: InputDataset, best_features: SelectedFeatures, split: Split,
     ) -> Tuple[
         FeatureEvaluationResults, FeatureEvaluationResults, FeatureEvaluationResults
     ]:
