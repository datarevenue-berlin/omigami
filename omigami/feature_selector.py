import logging
from concurrent.futures import Executor, Future
from typing import Union, List, Dict, Tuple

import numpy as np
from numpy.random import RandomState

from omigami.data import (
    InputDataset,
    SelectedFeatures,
    FeatureEliminationResults,
    OuterLoopResults,
    InnerLoopResults,
    Split,
    FeatureEvaluationResults,
    DataSplitter,
    MetricFunction,
    Estimator,
    NumpyArray,
)
from omigami.feature_evaluator import FeatureEvaluator
from omigami.post_processor import PostProcessor
from omigami.utils import get_best_n_features, average_ranks

Repetition = List[Union[OuterLoopResults, Future]]


class FeatureSelector:
    def __init__(
        self,
        n_outer: int,
        metric: Union[str, MetricFunction],
        estimator: Union[str, Estimator],
        features_dropout_rate: float = 0.05,
        robust_minimum: float = 0.05,
        n_inner: int = None,
        repetitions: int = 8,
        random_state: int = None,
    ):
        self.is_fit = False
        self.random_state = None if random_state is None else RandomState(random_state)
        self.n_outer = n_outer
        self.keep_fraction = 1 - features_dropout_rate
        self.robust_minimum = robust_minimum
        self.repetitions = repetitions
        self.feature_evaluator = FeatureEvaluator(estimator, metric, random_state)

        if not n_inner:
            logging.warning("n_inner is not specified, setting it to n_outer - 1")
            n_inner = n_outer - 1
        self.n_inner = n_inner

        self.selected_features = None
        self.outer_loop_aggregation = None
        self._results = None
        self._minimum_features = 1
        self.post_processor = PostProcessor(robust_minimum)
        self.data_splitter = None

    def fit(
        self,
        X: NumpyArray,
        y: NumpyArray,
        groups: NumpyArray = None,
        executor: Executor = None,
    ):
        size, n_features = X.shape
        groups = self.get_groups(groups, size)
        input_data = InputDataset(X=X, y=y, groups=groups)
        self.feature_evaluator.n_initial_features = n_features

        repetition_results = []

        for _ in range(self.repetitions):
            self.data_splitter = DataSplitter(
                self.n_outer,
                self.n_inner,
                input_data,
                self.random_state,
            )
            olrs = []
            for outer_split in self.data_splitter.iter_outer_splits():
                outer_loop_results = self._deferred_run_outer_loop(
                    input_data, outer_split, executor=executor
                )
                olrs.append(outer_loop_results)
            repetition_results.append(olrs)
        self._results = repetition_results
        self.selected_features = self.post_processor.select_features(repetition_results)
        self.is_fit = True
        return self

    @staticmethod
    def get_groups(groups: NumpyArray, size: int):
        if groups is None:
            logging.info("groups is not specified: i.i.d. samples assumed")
            groups = np.arange(size)
        return groups

    def _run_outer_loop(
        self, input_data: InputDataset, outer_split: Split
    ) -> OuterLoopResults:

        raw_feature_elim_results = {}
        feature_set = list(range(input_data.n_features))

        while len(feature_set) >= self._minimum_features:
            inner_results = []

            for inner_split in self.data_splitter.iter_inner_splits(outer_split):
                inner_loop_data = self.data_splitter.split_data(
                    input_data, inner_split, feature_set
                )
                inner_results.append(
                    self.feature_evaluator.evaluate_features(
                        inner_loop_data, feature_set
                    )
                )

            raw_feature_elim_results[tuple(feature_set)] = inner_results
            feature_set = self._remove_features(feature_set, inner_results)

        feature_elimination_results = self.post_processor.process_feature_elim_results(
            raw_feature_elim_results
        )
        outer_loop_results = self.create_outer_loop_results(
            feature_elimination_results, input_data, outer_split
        )

        return outer_loop_results

    def _remove_features(self, features: List[int], results: InnerLoopResults):
        features_to_keep = np.floor(len(features) * self.keep_fraction)
        features = self._select_n_best(results, features_to_keep)
        return features

    @staticmethod
    def _select_n_best(inner_loop_result: InnerLoopResults, keep_n: int) -> List[int]:
        if keep_n < 1:
            return []
        ranks = [r.ranks for r in inner_loop_result]
        avg_ranks = average_ranks(ranks)
        return get_best_n_features(avg_ranks, keep_n)

    def create_outer_loop_results(
        self,
        feature_elimination_results: FeatureEliminationResults,
        input_data: InputDataset,
        outer_split: Split,
    ) -> OuterLoopResults:
        min_eval, mid_eval, max_eval = self.evaluate_min_mid_and_max_features(
            input_data,
            feature_elimination_results.best_features,
            outer_split,
        )
        outer_loop_results = OuterLoopResults(
            min_eval=min_eval,
            mid_eval=mid_eval,
            max_eval=max_eval,
            n_features_to_score_map=feature_elimination_results.n_features_to_score_map,
        )
        return outer_loop_results

    def evaluate_min_mid_and_max_features(
        self,
        input_data: InputDataset,
        best_features: SelectedFeatures,
        split: Split,
    ) -> Tuple[
        FeatureEvaluationResults, FeatureEvaluationResults, FeatureEvaluationResults
    ]:
        outer_loop_data_min_feats = self.data_splitter.split_data(
            input_data, split, best_features.min_feats
        )
        outer_loop_data_max_feats = self.data_splitter.split_data(
            input_data, split, best_features.max_feats
        )
        outer_loop_data_mid_feats = self.data_splitter.split_data(
            input_data, split, best_features.mid_feats
        )
        min_eval = self.feature_evaluator.evaluate_features(
            outer_loop_data_min_feats, best_features.min_feats
        )
        mid_eval = self.feature_evaluator.evaluate_features(
            outer_loop_data_mid_feats, best_features.mid_feats
        )
        max_eval = self.feature_evaluator.evaluate_features(
            outer_loop_data_max_feats, best_features.max_feats
        )
        return min_eval, mid_eval, max_eval

    def get_validation_curves(self) -> Dict[str, List]:
        return self.post_processor.get_validation_curves(self._results)

    def _deferred_run_outer_loop(
        self,
        input_data: InputDataset,
<<<<<<< HEAD
        data_splitter: DataSplitter,
=======
>>>>>>> e982f203
        outer_split: Split,
        executor: Executor,
    ) -> Union[Future, OuterLoopResults]:
        if executor is None:
<<<<<<< HEAD
            return self._run_outer_loop(input_data, data_splitter, outer_split)
        return executor.submit(
            self._run_outer_loop, input_data, data_splitter, outer_split
        )
=======
            return self._run_outer_loop(input_data, outer_split)
        return executor.submit(self._run_outer_loop, input_data, outer_split)
>>>>>>> e982f203
<|MERGE_RESOLUTION|>--- conflicted
+++ resolved
@@ -73,10 +73,7 @@
 
         for _ in range(self.repetitions):
             self.data_splitter = DataSplitter(
-                self.n_outer,
-                self.n_inner,
-                input_data,
-                self.random_state,
+                self.n_outer, self.n_inner, input_data, self.random_state,
             )
             olrs = []
             for outer_split in self.data_splitter.iter_outer_splits():
@@ -149,9 +146,7 @@
         outer_split: Split,
     ) -> OuterLoopResults:
         min_eval, mid_eval, max_eval = self.evaluate_min_mid_and_max_features(
-            input_data,
-            feature_elimination_results.best_features,
-            outer_split,
+            input_data, feature_elimination_results.best_features, outer_split,
         )
         outer_loop_results = OuterLoopResults(
             min_eval=min_eval,
@@ -162,10 +157,7 @@
         return outer_loop_results
 
     def evaluate_min_mid_and_max_features(
-        self,
-        input_data: InputDataset,
-        best_features: SelectedFeatures,
-        split: Split,
+        self, input_data: InputDataset, best_features: SelectedFeatures, split: Split,
     ) -> Tuple[
         FeatureEvaluationResults, FeatureEvaluationResults, FeatureEvaluationResults
     ]:
@@ -193,22 +185,8 @@
         return self.post_processor.get_validation_curves(self._results)
 
     def _deferred_run_outer_loop(
-        self,
-        input_data: InputDataset,
-<<<<<<< HEAD
-        data_splitter: DataSplitter,
-=======
->>>>>>> e982f203
-        outer_split: Split,
-        executor: Executor,
+        self, input_data: InputDataset, outer_split: Split, executor: Executor,
     ) -> Union[Future, OuterLoopResults]:
         if executor is None:
-<<<<<<< HEAD
-            return self._run_outer_loop(input_data, data_splitter, outer_split)
-        return executor.submit(
-            self._run_outer_loop, input_data, data_splitter, outer_split
-        )
-=======
             return self._run_outer_loop(input_data, outer_split)
-        return executor.submit(self._run_outer_loop, input_data, outer_split)
->>>>>>> e982f203
+        return executor.submit(self._run_outer_loop, input_data, outer_split)