import logging
<<<<<<< HEAD
from typing import List

import matplotlib.ticker as mtick
import pandas as pd
from matplotlib import pyplot as plt

from omigami.data_structures import FeatureSelectionResults
=======
from typing import Iterable, Union
from matplotlib import pyplot as plt
from matplotlib.pyplot import Figure
import matplotlib.ticker as mtick
import pandas as pd
from omigami.feature_selector import FeatureSelector
from omigami.permutation_test import PermutationTest
>>>>>>> 183d5213

log = logging.getLogger(__name__)


<<<<<<< HEAD
def plot_validation_curves(
    feature_selection_results: FeatureSelectionResults, **figure_kwargs
) -> plt.Figure:
    curves = feature_selection_results.score_curves
=======
class PALETTE:
    lightblue = "#deebf7"
    blue = "#3182bd"
    black = "black"
    white = "white"
    grey = "grey"
    lightgrey = "#9facbd"


def plot_validation_curves(
    feature_selector: FeatureSelector, **figure_kwargs
) -> Figure:
    if not feature_selector.is_fit:
        log.warning(
            "Validation curves have not been generated. To be able to plot"
            " call `select_features` method first"
        )
        return None
    curves = feature_selector.get_validation_curves()
>>>>>>> 183d5213
    plt.figure(**figure_kwargs)
    for i, curve in enumerate(curves["outer_loops"]):
        label = "Outer loop average" if i == 0 else None
        plt.semilogx(curve.n_features, curve.scores, c=PALETTE.lightblue, label=label)
    for i, curve in enumerate(curves["repetitions"]):
        label = "Repetition average" if i == 0 else None
        plt.semilogx(curve.n_features, curve.scores, c=PALETTE.blue, label=label)
    for i, curve in enumerate(curves["total"]):
        label = "Total average" if i == 0 else None
        plt.semilogx(curve.n_features, curve.scores, c=PALETTE.black, label=label)

    min_y, max_y = plt.gca().get_ylim()
    selected_features = feature_selection_results.selected_features
    for attribute in ["min", "max", "mid"]:
        n_feats = len(getattr(selected_features, attribute))
        plt.vlines(
            n_feats,
            min_y,
            max_y,
            linestyle="--",
            colors=PALETTE.grey,
            lw=2,
            label=attribute,
            zorder=100000,
        )

    plt.xlabel("# features")
    plt.ylabel("Fitness score")
    plt.grid(ls=":")
    plt.legend(bbox_to_anchor=(1.05, 1), loc="upper left", borderaxespad=0)
    return plt.gcf()


def plot_feature_rank(
    feature_selection_results: FeatureSelectionResults,
    model: str,
    feature_names: List[str] = None,
    show_outliers: bool = True,
    **figure_kwargs
<<<<<<< HEAD
) -> plt.Figure:
=======
) -> Figure:
>>>>>>> 183d5213
    if model not in {"min", "max", "mid"}:
        raise ValueError("The model parameter must be one of 'min', 'max' or 'mid'.")

    eval_attr = model + "_eval"
    feats_attr = model

    ranks = []
    for r in feature_selection_results.raw_results:
        for ol in r:
            ranks_raw_data = getattr(ol, eval_attr).ranks.get_data()
            ranks.append(ranks_raw_data)

    selected_features = feature_selection_results.selected_features
    best = getattr(selected_features, feats_attr)
    selected_ranks = pd.DataFrame(r for r in ranks)[best]

    sorted_feats = selected_ranks.mean().sort_values().index
    selected_ranks = selected_ranks[sorted_feats]

    if "figsize" not in figure_kwargs.keys():
        fig_width = len(selected_ranks.columns) / 3
        figure_kwargs["figsize"] = (6, max(fig_width, 5))

    fig, (ax_ranks, ax_notnan) = plt.subplots(
        nrows=1, ncols=2, sharey=True, **figure_kwargs
    )

    ax_notnan.xaxis.set_major_formatter(mtick.PercentFormatter())
    ax_notnan.set_ylabel("Feature")
    ax_notnan.set_xlabel("Percentage of times selected")
    ax_ranks.set_xlabel("Feature Rank")

    for ax in [ax_notnan, ax_ranks]:
        ax.grid(linestyle=":", zorder=0)
        ax.tick_params(axis="x")
        ax.xaxis.tick_top()
        ax.xaxis.set_label_position("top")

    bbox_props = {
        "color": PALETTE.blue,
        "alpha": 0.8,
    }
    bbox_color = {"boxes": PALETTE.blue, "medians": PALETTE.black}

    if feature_names is not None:
        feature_numbers = range(len(feature_names))
        numbers_to_names = dict(zip(feature_numbers, feature_names))
        selected_ranks.rename(columns=numbers_to_names, inplace=True)

    selected_ranks.boxplot(
        positions=range(len(selected_ranks.columns)),
        color=bbox_color,
        patch_artist=True,
        ax=ax_ranks,
        boxprops=bbox_props,
        vert=False,
        showfliers=show_outliers,
    )

    (selected_ranks.notna().mean() * 100).plot.barh(
        facecolor=PALETTE.lightgrey,
        ax=ax_notnan,
        edgecolor=PALETTE.black,
        grid=True,
        alpha=0.8,
    )

    ax_notnan.invert_yaxis()  # being the y-axis shared, it will invert both

    fig.tight_layout()  # otherwise the right y-label is slightly clipped

    return fig


def plot_permutation_scores(
    permutation_test: PermutationTest,
    model: str,
    bins: Union[int, str, Iterable[float]] = "auto",
    **fig_kwargs
) -> Figure:
    score, perm_scores = permutation_test.compute_permutation_scores(model)
    p_value = permutation_test.compute_p_values(model, ranks=False)
    fig, ax = plt.subplots(1, 1, **fig_kwargs)
    ax.grid(linestyle=":", zorder=0)
    counts, _, _ = ax.hist(
        perm_scores,
        bins=bins,
        alpha=0.8,
        edgecolor=PALETTE.white,
        facecolor=PALETTE.blue,
        label="Permutation Scores",
        zorder=10,
    )
    ax.vlines(
        score,
        ymin=0,
        ymax=counts.max(),
        color=PALETTE.black,
        label="Feature Selection Score",
        zorder=20,
    )
    ax.set_ylabel("Number of Occurrences")
    ax.set_xlabel("Score")
    ax.legend(bbox_to_anchor=(1.05, 1), loc="upper left", borderaxespad=0)
    ax.set_title("Feature selection p-value = %1.3g" % p_value)
    return fig<|MERGE_RESOLUTION|>--- conflicted
+++ resolved
@@ -1,31 +1,16 @@
 import logging
-<<<<<<< HEAD
-from typing import List
-
+from typing import List, Union, Iterable
+from matplotlib.pyplot import Figure
 import matplotlib.ticker as mtick
 import pandas as pd
+from omigami.permutation_test import PermutationTest
 from matplotlib import pyplot as plt
 
 from omigami.data_structures import FeatureSelectionResults
-=======
-from typing import Iterable, Union
-from matplotlib import pyplot as plt
-from matplotlib.pyplot import Figure
-import matplotlib.ticker as mtick
-import pandas as pd
-from omigami.feature_selector import FeatureSelector
-from omigami.permutation_test import PermutationTest
->>>>>>> 183d5213
 
 log = logging.getLogger(__name__)
 
 
-<<<<<<< HEAD
-def plot_validation_curves(
-    feature_selection_results: FeatureSelectionResults, **figure_kwargs
-) -> plt.Figure:
-    curves = feature_selection_results.score_curves
-=======
 class PALETTE:
     lightblue = "#deebf7"
     blue = "#3182bd"
@@ -36,16 +21,9 @@
 
 
 def plot_validation_curves(
-    feature_selector: FeatureSelector, **figure_kwargs
-) -> Figure:
-    if not feature_selector.is_fit:
-        log.warning(
-            "Validation curves have not been generated. To be able to plot"
-            " call `select_features` method first"
-        )
-        return None
-    curves = feature_selector.get_validation_curves()
->>>>>>> 183d5213
+    feature_selection_results: FeatureSelectionResults, **figure_kwargs
+) -> plt.Figure:
+    curves = feature_selection_results.score_curves
     plt.figure(**figure_kwargs)
     for i, curve in enumerate(curves["outer_loops"]):
         label = "Outer loop average" if i == 0 else None
@@ -85,11 +63,7 @@
     feature_names: List[str] = None,
     show_outliers: bool = True,
     **figure_kwargs
-<<<<<<< HEAD
-) -> plt.Figure:
-=======
 ) -> Figure:
->>>>>>> 183d5213
     if model not in {"min", "max", "mid"}:
         raise ValueError("The model parameter must be one of 'min', 'max' or 'mid'.")
 
