--- conflicted
+++ resolved
@@ -3,12 +3,8 @@
 from typing import Union
 from sklearn.base import BaseEstimator, clone
 from sklearn.ensemble import RandomForestClassifier
-<<<<<<< HEAD
 from omigami.data_types import MetricFunction, Estimator, RandomState, NumpyArray
-=======
-from omigami.types import MetricFunction, Estimator, RandomState, NumpyArray
 from model import make_estimator
->>>>>>> 2f825fd1
 
 
 class ModelTrainer:
