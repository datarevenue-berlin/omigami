from typing import List, Dict, Tuple
from scipy.stats import gmean
import numpy as np
import pandas as pd
from omigami.data_structures import (
    SelectedFeatures,
    ScoreCurve,
    FeatureEliminationResults,
    InnerLoopResults,
    FeatureSelectionRawResults, FeatureSelectionResults,
)
from omigami.models import Estimator
from omigami.utils import (
    average_ranks,
    average_scores,
    normalize_score,
    get_best_n_features,
)


class PostProcessor:
    """Contains several method that can process the results of the double CV loop
    to perform the actual feature selection and extract data for the plot utils.

    Parameters
    ----------
    robust_minimum : float
        maximum normalized-score value to be considered when computing the `min` and
        `max` selected features
    """

    def __init__(self, robust_minimum: float):
        self.robust_minimum = robust_minimum

    def select_features(self, results: FeatureSelectionRawResults) -> SelectedFeatures:
        """Select the best features for the three possible models (`min`, `mid`
        and `max`).
        The best features are chosen based on their average ranks in the three models
        across repetitions. The number of features are chosen based on the average score
        curve across repetitions and on `robust_minimum`.

        Parameters
        ----------
        results : FeatureSelectionRawResults
            results of the double CV feature selection

        Returns
        -------
        SelectedFeatures
            the best features for the three models
        """
        flat_results = [r for repetition in results for r in repetition]
        average_ranks_min = average_ranks([r.min_eval.ranks for r in flat_results])
        average_ranks_mid = average_ranks([r.mid_eval.ranks for r in flat_results])
        average_ranks_max = average_ranks([r.max_eval.ranks for r in flat_results])
        features_min, features_mid, features_max = self._compute_n_features(results)
        return SelectedFeatures(
            min=get_best_n_features(average_ranks_min, features_min),
            mid=get_best_n_features(average_ranks_mid, features_mid),
            max=get_best_n_features(average_ranks_max, features_max),
        )

    def _compute_n_features(self, results: FeatureSelectionRawResults):
        avg_rep_scores = self._get_repetition_avg_scores(results)
        avg_scores = average_scores(avg_rep_scores)
        norm_score = normalize_score(avg_scores)
        n_feats_close_to_min = [
            n for n, s in norm_score.items() if s <= self.robust_minimum
        ]
        max_feats = max(n_feats_close_to_min)
        min_feats = min(n_feats_close_to_min)
        mid_feats = gmean([max_feats, min_feats])
        mid_feats = min(norm_score.keys(), key=lambda x: abs(x - mid_feats))
        return min_feats, mid_feats, max_feats

    @staticmethod
    def _get_repetition_avg_scores(results: FeatureSelectionRawResults) -> List:
        avg_scores = []
        for outer_loops_results in results:
            scores = [ol.n_features_to_score_map for ol in outer_loops_results]
            avg_scores.append(average_scores(scores))
        return avg_scores

    def get_validation_curves(
        self, results: FeatureSelectionRawResults
    ) -> Dict[str, List[ScoreCurve]]:
        """Get validation curves (avg score vs number of features) for all outer
        loop iterations, and their average per repetition and overall. Every group
        of curves is stores in a list and packed in an output dictionary:

            {
                "outer_loops": list of outer loop curves,
                "repetitions": list of average ov outer loop curves across repetitions,
                "total": average of all curves,
            }

        Parameters
        ----------
        results : FeatureSelectionRawResults
            results of the double CV feature selection

        Returns
        -------
        Dict[str, List[ScoreCurve]]:
            List of score curves for all outer loop iterations, for all repetitions,
            and overall
        """
        flat_results = [r for repetition in results for r in repetition]
        outer_loop_scores = [r.n_features_to_score_map for r in flat_results]
        avg_scores_per_loop = self._get_repetition_avg_scores(results)
        avg_scores = average_scores(avg_scores_per_loop)
        return {
            "outer_loops": [self._score_to_score_curve(s) for s in outer_loop_scores],
            "repetitions": [self._score_to_score_curve(s) for s in avg_scores_per_loop],
            "total": [self._score_to_score_curve(avg_scores)],
        }

    @staticmethod
    def _score_to_score_curve(scores: Dict[int, float]) -> ScoreCurve:
        n_features, score_values = zip(*sorted(scores.items()))
        return ScoreCurve(n_features=n_features, scores=score_values)

    def process_feature_elim_results(self, raw_results: Dict[tuple, InnerLoopResults]):
        """Processes the feature elimination inner loop results to produce
        a score curve and a selection of best features from this curve. Results are
        packed in a FeatureEliminationResults object.

        Parameters
        ----------
        raw_results : Dict[tuple, InnerLoopResults]
            the results of the inner loops for every step of the recursive feature
            elimination

        Returns
        -------
        FeatureEliminationResults
            the processed results of the recursive feature elimination
        """
        n_feats_to_score = self._compute_score_curve(raw_results)
        best_features = self._select_best_outer_features(raw_results, n_feats_to_score)

        return FeatureEliminationResults(n_feats_to_score, best_features)

    @staticmethod
    def _compute_score_curve(
        elimination_results: Dict[tuple, InnerLoopResults]
    ) -> Dict[int, float]:
        avg_scores = {}
        for features, in_loop_res in elimination_results.items():
            n_feats = len(features)
            test_scores = [r.test_score for r in in_loop_res]
            avg_scores[n_feats] = np.average(test_scores)
        return avg_scores

    def _select_best_outer_features(
        self,
        elimination_results: Dict[tuple, InnerLoopResults],
        avg_scores: Dict[int, float],
    ) -> SelectedFeatures:
        n_to_features = self._compute_n_features_map(elimination_results)
        norm_score = normalize_score(avg_scores)
        n_feats_close_to_min = [
            n for n, s in norm_score.items() if s <= self.robust_minimum
        ]
        max_feats = max(n_feats_close_to_min)
        min_feats = min(n_feats_close_to_min)
        mid_feats = gmean([max_feats, min_feats])
        mid_feats = min(avg_scores.keys(), key=lambda x: abs(x - mid_feats))

        return SelectedFeatures(
            mid=n_to_features[mid_feats],
            min=n_to_features[min_feats],
            max=n_to_features[max_feats],
        )

    @staticmethod
    def _compute_n_features_map(
        elimination_results: Dict[tuple, InnerLoopResults]
    ) -> Dict[int, Tuple[int]]:
        n_to_features = {}
        for features in elimination_results.keys():
            n_feats = len(features)
            n_to_features[n_feats] = features
        return n_to_features

<<<<<<< HEAD
    @staticmethod
    def get_all_feature_sets(
        results: FeatureSelectionResults, feature_set_label: str
    ) -> List[List[int]]:
        if feature_set_label == "min":
            ranks = [r.min_eval.ranks for repetition in results for r in repetition]
        if feature_set_label == "mid":
            ranks = [r.mid_eval.ranks for repetition in results for r in repetition]
        if feature_set_label == "max":
            ranks = [r.max_eval.ranks for repetition in results for r in repetition]
        feature_sets = [list(r.get_data().keys()) for r in ranks]
        return feature_sets

    @staticmethod
    def get_all_feature_models(
        results: FeatureSelectionResults, feature_set_label: str
    ) -> List[Estimator]:
        if feature_set_label == "min":
            return [r.min_eval.model for repetition in results for r in repetition]
        if feature_set_label == "mid":
            return [r.mid_eval.model for repetition in results for r in repetition]
        if feature_set_label == "max":
            return [r.max_eval.model for repetition in results for r in repetition]
=======
    def make_average_ranks_df(
        self,
        feature_selection_results: FeatureSelectionResults,
        n_features: int,
        feature_names: List[str] = None,
        exclude_unused_features: bool = True
    ) -> pd.DataFrame:

        results_df = pd.DataFrame(
            index=np.arange(n_features), columns=["min", "mid", "max"]
        )

        for feature_set in ["min", "mid", "max"]:
            ranks = self._get_feature_ranks(
                feature_selection_results.raw_results, feature_set
            )
            res = pd.DataFrame(ranks).mean()
            results_df.loc[res.index, feature_set] = res.values

        if exclude_unused_features:
            results_df = results_df.dropna(how="all")

        if feature_names is not None:
            results_df.index = [feature_names[i] for i in results_df.index]

        return results_df

    @staticmethod
    def _get_feature_ranks(
        raw_results: FeatureSelectionRawResults,
        feature_set: str
    ) -> List[Dict[int, float]]:
        ranks = []
        for r in raw_results:
            for ol in r:
                ranks_raw_data = getattr(ol, feature_set + "_eval").ranks.get_data()
                ranks.append(ranks_raw_data)
        return ranks
>>>>>>> 533c5367
<|MERGE_RESOLUTION|>--- conflicted
+++ resolved
@@ -183,7 +183,45 @@
             n_to_features[n_feats] = features
         return n_to_features
 
-<<<<<<< HEAD
+    def make_average_ranks_df(
+        self,
+        feature_selection_results: FeatureSelectionResults,
+        n_features: int,
+        feature_names: List[str] = None,
+        exclude_unused_features: bool = True
+    ) -> pd.DataFrame:
+
+        results_df = pd.DataFrame(
+            index=np.arange(n_features), columns=["min", "mid", "max"]
+        )
+
+        for feature_set in ["min", "mid", "max"]:
+            ranks = self._get_feature_ranks(
+                feature_selection_results.raw_results, feature_set
+            )
+            res = pd.DataFrame(ranks).mean()
+            results_df.loc[res.index, feature_set] = res.values
+
+        if exclude_unused_features:
+            results_df = results_df.dropna(how="all")
+
+        if feature_names is not None:
+            results_df.index = [feature_names[i] for i in results_df.index]
+
+        return results_df
+
+    @staticmethod
+    def _get_feature_ranks(
+        raw_results: FeatureSelectionRawResults,
+        feature_set: str
+    ) -> List[Dict[int, float]]:
+        ranks = []
+        for r in raw_results:
+            for ol in r:
+                ranks_raw_data = getattr(ol, feature_set + "_eval").ranks.get_data()
+                ranks.append(ranks_raw_data)
+        return ranks
+
     @staticmethod
     def get_all_feature_sets(
         results: FeatureSelectionResults, feature_set_label: str
@@ -206,44 +244,4 @@
         if feature_set_label == "mid":
             return [r.mid_eval.model for repetition in results for r in repetition]
         if feature_set_label == "max":
-            return [r.max_eval.model for repetition in results for r in repetition]
-=======
-    def make_average_ranks_df(
-        self,
-        feature_selection_results: FeatureSelectionResults,
-        n_features: int,
-        feature_names: List[str] = None,
-        exclude_unused_features: bool = True
-    ) -> pd.DataFrame:
-
-        results_df = pd.DataFrame(
-            index=np.arange(n_features), columns=["min", "mid", "max"]
-        )
-
-        for feature_set in ["min", "mid", "max"]:
-            ranks = self._get_feature_ranks(
-                feature_selection_results.raw_results, feature_set
-            )
-            res = pd.DataFrame(ranks).mean()
-            results_df.loc[res.index, feature_set] = res.values
-
-        if exclude_unused_features:
-            results_df = results_df.dropna(how="all")
-
-        if feature_names is not None:
-            results_df.index = [feature_names[i] for i in results_df.index]
-
-        return results_df
-
-    @staticmethod
-    def _get_feature_ranks(
-        raw_results: FeatureSelectionRawResults,
-        feature_set: str
-    ) -> List[Dict[int, float]]:
-        ranks = []
-        for r in raw_results:
-            for ol in r:
-                ranks_raw_data = getattr(ol, feature_set + "_eval").ranks.get_data()
-                ranks.append(ranks_raw_data)
-        return ranks
->>>>>>> 533c5367
+            return [r.max_eval.model for repetition in results for r in repetition]